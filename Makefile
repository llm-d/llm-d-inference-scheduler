--- conflicted
+++ resolved
@@ -191,20 +191,13 @@
 	@echo "Removing RBAC configuration from deploy/rbac..."
 	kustomize build deploy/environments/openshift-base/rbac | envsubst '$$PROJECT_NAME $$NAMESPACE $$IMAGE_TAG_BASE $$VERSION' | kubectl delete -f - || true
 
-<<<<<<< HEAD
-=======
-
-##@ Version Extraction
-.PHONY: version extract-version-info
-
+##@ Environment
 .PHONY: env
 env: ## Print environment variables
 	@echo "IMAGE_TAG_BASE=$(IMAGE_TAG_BASE)"
 	@echo "IMG=$(IMG)"
 	@echo "CONTAINER_TOOL=$(CONTAINER_TOOL)"
 
-
->>>>>>> c6e7690c
 ##@ Tools
 
 .PHONY: check-tools
