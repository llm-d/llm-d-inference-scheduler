--- conflicted
+++ resolved
@@ -147,13 +147,8 @@
 .PHONY:	image-build
 image-build: image-build-epp image-build-sidecar ## Build Docker image
 
-<<<<<<< HEAD
 .PHONY:	%-image-build
 %-image-build: check-container-tool ## Build Docker image ## Build Docker image using $(CONTAINER_RUNTIME)
-=======
-.PHONY:	image-build-%
-image-build-%: check-container-tool ## Build Docker image ## Build Docker image using $(CONTAINER_TOOL)
->>>>>>> b96a91ea
 	@printf "\033[33;1m==== Building Docker image $($*_IMAGE) ====\033[0m\n"
 	$(CONTAINER_RUNTIME) build \
 		--platform linux/$(TARGETARCH) \
@@ -164,7 +159,6 @@
  		-t $($*_IMAGE) -f Dockerfile.$* .
 
 .PHONY: image-push
-<<<<<<< HEAD
 image-push: epp-image-push sidecar-image-push ## Push container images to registry
 
 .PHONY: %-image-push
@@ -176,14 +170,6 @@
 image-pull: check-container-tool ## Pull all related images using $(CONTAINER_RUNTIME)
 	@printf "\033[33;1m==== Pulling Container images ====\033[0m\n"
 	./scripts/pull_images.sh
-=======
-image-push: image-push-epp image-push-sidecar ## Push Docker images to registry
-
-.PHONY: image-push-%
-image-push-%: check-container-tool ## Push Docker image to registry
-	@printf "\033[33;1m==== Pushing Docker image $($*_IMAGE) ====\033[0m\n"
-	$(CONTAINER_TOOL) push $($*_IMAGE)
->>>>>>> b96a91ea
 
 ##@ Install/Uninstall Targets
 
