package pd

import (
	"context"
	"fmt"

	"sigs.k8s.io/controller-runtime/pkg/log"
	"sigs.k8s.io/gateway-api-inference-extension/pkg/epp/plugins"
	"sigs.k8s.io/gateway-api-inference-extension/pkg/epp/scheduling"
	gieschedulingconfig "sigs.k8s.io/gateway-api-inference-extension/pkg/epp/scheduling/config"
	"sigs.k8s.io/gateway-api-inference-extension/pkg/epp/scheduling/framework"
	giefilter "sigs.k8s.io/gateway-api-inference-extension/pkg/epp/scheduling/framework/plugins/filter"
	"sigs.k8s.io/gateway-api-inference-extension/pkg/epp/scheduling/framework/plugins/multi/prefix"
	"sigs.k8s.io/gateway-api-inference-extension/pkg/epp/scheduling/framework/plugins/picker"
	gieprofile "sigs.k8s.io/gateway-api-inference-extension/pkg/epp/scheduling/framework/plugins/profile"
	giescorer "sigs.k8s.io/gateway-api-inference-extension/pkg/epp/scheduling/framework/plugins/scorer"
	envutil "sigs.k8s.io/gateway-api-inference-extension/pkg/epp/util/env"
	logutil "sigs.k8s.io/gateway-api-inference-extension/pkg/epp/util/logging"

	"github.com/llm-d/llm-d-inference-scheduler/pkg/config"
	"github.com/llm-d/llm-d-inference-scheduler/pkg/plugins/filter"
	"github.com/llm-d/llm-d-inference-scheduler/pkg/plugins/profile"
	"github.com/llm-d/llm-d-inference-scheduler/pkg/plugins/scorer"
)

const (
	queueThresholdEnvName = "LOAD_AWARE_SCORER_QUEUE_THRESHOLD"
)

// CreatePDSchedulerConfig returns a new disaggregated Prefill/Decode SchedulerConfig, using the provided configuration.
func CreatePDSchedulerConfig(ctx context.Context, pdConfig *config.Config) (*scheduling.SchedulerConfig, error) {
	if !pdConfig.PDEnabled { // if PD is disabled, create scheduler with SingleProfileHandler (handling only decode profile)
		return createDecodeOnlySchedulerConfig(ctx, pdConfig.DecodeSchedulerPlugins, pdConfig)
	}
	// otherwise, PD is enabled.
	prefixScorer := prefix.New(*pdConfig.GIEPrefixConfig) // create prefix scorer instance to be used in both decode and prefill profiles

	// create decode scheduling profile.
	decodeProfile, err := createSchedulerProfile(ctx, filter.NewDecodeFilter(), picker.NewMaxScorePicker(), pdConfig.DecodeSchedulerPlugins, pdConfig, prefixScorer)

	if err != nil {
		return nil, fmt.Errorf("failed to create decode scheduling profile - %w", err)
	}

<<<<<<< HEAD
	// create prefill scheduling profile.
	prefillProfile, err := createSchedulerProfile(ctx, &filter.PrefillFilter{}, picker.NewMaxScorePicker(), pdConfig.PrefillSchedulerPlugins, prefixScorer, true)
=======
	// create prefil scheduling profile.
	prefilProfile, err := createSchedulerProfile(ctx, filter.NewPrefillFilter(), picker.NewMaxScorePicker(), pdConfig.PrefillSchedulerPlugins, pdConfig, prefixScorer)

>>>>>>> 7cc452ab
	if err != nil {
		return nil, fmt.Errorf("failed to create prefill scheduling profile - %w", err)
	}

	pdProfileHandler := profile.NewPdProfileHandler(pdConfig)
	return scheduling.NewSchedulerConfig(pdProfileHandler, map[string]*framework.SchedulerProfile{
		"decode":  decodeProfile,
		"prefill": prefillProfile,
	}), nil
}

func createDecodeOnlySchedulerConfig(ctx context.Context, configuredPlugins map[string]int, pdConfig *config.Config) (*scheduling.SchedulerConfig, error) {
	loggerDebug := log.FromContext(ctx).WithName("pd-Scheduler").V(logutil.DEBUG)

	// create decode profile
	decodeProfile, err := createSchedulerProfile(ctx, filter.NewDecodeFilter(), picker.NewMaxScorePicker(), configuredPlugins, pdConfig, prefix.New(*pdConfig.GIEPrefixConfig))

	if err != nil {
		return nil, fmt.Errorf("failed to create decode scheduling profile - %w", err)
	}
	loggerDebug.Info("Disagregated prefill/decode disabled - scheduler configured to work with decode profile only")
	return scheduling.NewSchedulerConfig(gieprofile.NewSingleProfileHandler(), map[string]*framework.SchedulerProfile{
		"decode": decodeProfile}), nil
}

func createSchedulerProfile(ctx context.Context, roleFilter framework.Filter, picker framework.Picker, configuredPlugins map[string]int,
	pdConfig *config.Config, prefixScorer *prefix.Plugin) (*framework.SchedulerProfile, error) {
	plugins := pluginsFromConfig(ctx, configuredPlugins, pdConfig, prefixScorer) // share the same prefix scorer instance

	profile := framework.NewSchedulerProfile().
		WithFilters(roleFilter).
		WithPicker(picker)
	if err := profile.AddPlugins(plugins...); err != nil {
		return nil, fmt.Errorf("failed to create scheduler profile - %w", err)
	}

	return profile, nil
}

func pluginsFromConfig(ctx context.Context, pluginsConfig map[string]int, pdConfig *config.Config, prefixScorer *prefix.Plugin) []plugins.Plugin {
	logger := log.FromContext(ctx)

	plugins := []plugins.Plugin{}
	for pluginName, pluginWeight := range pluginsConfig {
		switch pluginName {
		case config.KVCacheScorerName:
			if scorer, err := scorer.NewKVCacheAwareScorer(ctx); err == nil {
				plugins = append(plugins, framework.NewWeightedScorer(scorer, pluginWeight))
			} else {
				logger.Error(err, "KVCache scorer creation failed")
			}
		case config.LoadAwareScorerName:
			queueThreshold := envutil.GetEnvInt(queueThresholdEnvName, scorer.QueueThresholdDefault, log.FromContext(ctx))
			plugins = append(plugins, framework.NewWeightedScorer(scorer.NewLoadAwareScorer(queueThreshold), pluginWeight))
		case config.SessionAwareScorerName:
			plugins = append(plugins, framework.NewWeightedScorer(scorer.NewSessionAffinity(), pluginWeight))

		// Plugins from upstream

		case config.GIELeastKVCacheFilterName:
			plugins = append(plugins, giefilter.NewLeastKVCacheFilter())
		case config.GIELeastQueueFilterName:
			plugins = append(plugins, giefilter.NewLeastQueueFilter())
		case config.GIELoraAffinityFilterName:
			plugins = append(plugins, giefilter.NewLoraAffinityFilter(gieschedulingconfig.Conf.LoraAffinityThreshold))
		case config.GIELowQueueFilterName:
			plugins = append(plugins, giefilter.NewLowQueueFilter(gieschedulingconfig.Conf.QueueingThresholdLoRA))
		case config.GIEKVCacheUtilizationScorerName:
			plugins = append(plugins, framework.NewWeightedScorer(giescorer.NewKVCacheScorer(), pluginWeight))
		case config.GIEPrefixScorerName:
			plugins = append(plugins, framework.NewWeightedScorer(prefixScorer, pluginWeight))
		case config.GIEQueueScorerName:
			plugins = append(plugins, framework.NewWeightedScorer(giescorer.NewQueueScorer(), pluginWeight))
		}
	}

	// in case pd is enabled and prefix scorer was not enabled for the profile
	// add prefix scorer to list of all scorers to collect information used for the decision if prefill should be called.
	if _, exist := pluginsConfig[config.GIEPrefixScorerName]; !exist && pdConfig.PDEnabled {
		plugins = append(plugins, framework.NewWeightedScorer(prefixScorer, 0))
	}

	return plugins
}<|MERGE_RESOLUTION|>--- conflicted
+++ resolved
@@ -42,14 +42,9 @@
 		return nil, fmt.Errorf("failed to create decode scheduling profile - %w", err)
 	}
 
-<<<<<<< HEAD
 	// create prefill scheduling profile.
-	prefillProfile, err := createSchedulerProfile(ctx, &filter.PrefillFilter{}, picker.NewMaxScorePicker(), pdConfig.PrefillSchedulerPlugins, prefixScorer, true)
-=======
-	// create prefil scheduling profile.
-	prefilProfile, err := createSchedulerProfile(ctx, filter.NewPrefillFilter(), picker.NewMaxScorePicker(), pdConfig.PrefillSchedulerPlugins, pdConfig, prefixScorer)
+	prefillProfile, err := createSchedulerProfile(ctx, filter.NewPrefillFilter(), picker.NewMaxScorePicker(), pdConfig.PrefillSchedulerPlugins, pdConfig, prefixScorer)
 
->>>>>>> 7cc452ab
 	if err != nil {
 		return nil, fmt.Errorf("failed to create prefill scheduling profile - %w", err)
 	}
