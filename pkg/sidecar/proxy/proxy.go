/*
Copyright 2025 The llm-d Authors.

Licensed under the Apache License, Version 2.0 (the "License");
you may not use this file except in compliance with the License.
You may obtain a copy of the License at

    http://www.apache.org/licenses/LICENSE-2.0

Unless required by applicable law or agreed to in writing, software
distributed under the License is distributed on an "AS IS" BASIS,
WITHOUT WARRANTIES OR CONDITIONS OF ANY KIND, either express or implied.
See the License for the specific language governing permissions and
limitations under the License.
*/

package proxy

import (
	"context"
	"crypto/tls"
	"math/rand"
	"net"
	"net/http"
	"net/http/httputil"
	"net/url"
	"strings"

	"github.com/go-logr/logr"
	lru "github.com/hashicorp/golang-lru/v2"
	"golang.org/x/sync/errgroup"
	"sigs.k8s.io/controller-runtime/pkg/log"
)

const (
<<<<<<< HEAD
	requestHeaderPrefillURL = "x-prefiller-url"
	requestHeaderRequestID  = "x-request-id"
=======
	requestHeaderRequestID = "x-request-id"
>>>>>>> 70838d5f

	requestFieldKVTransferParams    = "kv_transfer_params"
	requestFieldMaxTokens           = "max_tokens"
	requestFieldMaxCompletionTokens = "max_completion_tokens"
	requestFieldDoRemotePrefill     = "do_remote_prefill"
	requestFieldDoRemoteDecode      = "do_remote_decode"
	requestFieldRemoteBlockIDs      = "remote_block_ids"
	requestFieldRemoteEngineID      = "remote_engine_id"
	requestFieldRemoteHost          = "remote_host"
	requestFieldRemotePort          = "remote_port"
	requestFieldStream              = "stream"
	requestFieldStreamOptions       = "stream_options"
<<<<<<< HEAD
=======

	// SGLang bootstrap fields
	requestFieldBootstrapHost = "bootstrap_host"
	requestFieldBootstrapPort = "bootstrap_port"
	requestFieldBootstrapRoom = "bootstrap_room"
>>>>>>> 70838d5f

	// ConnectorNIXLV2 enables the P/D NIXL v2 protocol
	ConnectorNIXLV2 = "nixlv2"

	// ConnectorLMCache enables (now deprecated) P/D LMCache protocol
	ConnectorLMCache = "lmcache"

	// ConnectorSGLang enables SGLang P/D disaggregation protocol
	ConnectorSGLang = "sglang"
)

// Config represents the proxy server configuration
type Config struct {
	// Connector is the name of the P/D protocol the proxy must follow.
	Connector string

	// PrefillerUseTLS indicates whether to use TLS when sending requests to prefillers.
	PrefillerUseTLS bool

	// PrefillerInsecureSkipVerify configure the proxy to skip TLS verification for requests to prefiller.
	PrefillerInsecureSkipVerify bool

	// DecoderInsecureSkipVerify configure the proxy to skip TLS verification for requests to decoder.
	DecoderInsecureSkipVerify bool

	// DataParallelSize is the value passed to the vLLM server's --DATA_PARALLEL-SIZE command line argument
	DataParallelSize int

	// EnablePrefillerSampling configures the proxy to randomly choose from the set
	// of provided prefill hosts instead of always using the first one.
	EnablePrefillerSampling bool
}

type protocolRunner func(http.ResponseWriter, *http.Request, string)

// Server is the reverse proxy server
type Server struct {
	logger               logr.Logger
	addr                 net.Addr     // the proxy TCP address
	port                 string       // the proxy TCP port
	decoderURL           *url.URL     // the local decoder URL
	handler              http.Handler // the handler function. either a Mux or a proxy
	allowlistValidator   *AllowlistValidator
	runConnectorProtocol protocolRunner // the handler for running the protocol
	prefillerURLPrefix   string

	decoderProxy        http.Handler                     // decoder proxy handler
	prefillerProxies    *lru.Cache[string, http.Handler] // cached prefiller proxy handlers
	dataParallelProxies map[string]http.Handler          // Proxies to other vLLM servers
	forwardDataParallel bool                             // Use special Data Parallel work around

	prefillSamplerFn func(n int) int // allow test override

	config Config
}

// NewProxy creates a new routing reverse proxy
func NewProxy(port string, decodeURL *url.URL, config Config) *Server {
	cache, _ := lru.New[string, http.Handler](16) // nolint:all

	server := &Server{
		port:                port,
		decoderURL:          decodeURL,
		prefillerProxies:    cache,
		prefillerURLPrefix:  "http://",
		config:              config,
		dataParallelProxies: map[string]http.Handler{},
		forwardDataParallel: true,
		prefillSamplerFn:    rand.Intn,
	}
	switch config.Connector {
	case ConnectorLMCache:
		server.runConnectorProtocol = server.runLMCacheProtocol
	case ConnectorSGLang:
		server.runConnectorProtocol = server.runSGLangProtocol
	case ConnectorNIXLV2:
		fallthrough
	default:
		server.runConnectorProtocol = server.runNIXLProtocolV2
	}

	if config.PrefillerUseTLS {
		server.prefillerURLPrefix = "https://"
	}

	return server
}

// Start the HTTP reverse proxy.
func (s *Server) Start(ctx context.Context, cert *tls.Certificate, allowlistValidator *AllowlistValidator) error {
	s.logger = log.FromContext(ctx).WithName("proxy server on port " + s.port)

	s.allowlistValidator = allowlistValidator

	// Configure handlers
	s.handler = s.createRoutes()

	grp, ctx := errgroup.WithContext(ctx)
	if err := s.startDataParallel(ctx, cert, grp); err != nil {
		return err
	}

	grp.Go(func() error {
		return s.startHTTP(ctx, cert)
	})

	return grp.Wait()
}

// Clone returns a clone of the current Server struct
func (s *Server) Clone() *Server {
	return &Server{
		addr:                 s.addr,
		port:                 s.port,
		decoderURL:           s.decoderURL,
		handler:              s.handler,
		allowlistValidator:   s.allowlistValidator,
		runConnectorProtocol: s.runConnectorProtocol,
		decoderProxy:         s.decoderProxy,
		prefillerProxies:     s.prefillerProxies,
		dataParallelProxies:  s.dataParallelProxies,
		forwardDataParallel:  s.forwardDataParallel,
	}
}

func (s *Server) createRoutes() *http.ServeMux {
	// Configure handlers
	mux := http.NewServeMux()

	// Intercept chat requests
	mux.HandleFunc("GET /health", func(w http.ResponseWriter, _ *http.Request) {
		w.WriteHeader(http.StatusOK)
	})
	mux.HandleFunc("POST "+ChatCompletionsPath, s.chatCompletionsHandler) // /v1/chat/completions (openai)
	mux.HandleFunc("POST "+CompletionsPath, s.chatCompletionsHandler)     // /v1/completions (legacy)

	s.decoderProxy = s.createDecoderProxyHandler(s.decoderURL, s.config.DecoderInsecureSkipVerify)

	mux.Handle("/", s.decoderProxy)

	return mux
}

func (s *Server) prefillerProxyHandler(hostPort string) (http.Handler, error) {
	proxy, exists := s.prefillerProxies.Get(hostPort)
	if exists {
		return proxy, nil
	}

	// Backward compatible behavior: trim `http:` prefix
	hostPort, _ = strings.CutPrefix(hostPort, "http://")

	u, err := url.Parse(s.prefillerURLPrefix + hostPort)
	if err != nil {
		s.logger.Error(err, "failed to parse URL", "hostPort", hostPort)
		return nil, err
	}

	newProxy := httputil.NewSingleHostReverseProxy(u)
	if u.Scheme == "https" {
		newProxy.Transport = &http.Transport{
			TLSClientConfig: &tls.Config{
				InsecureSkipVerify: s.config.PrefillerInsecureSkipVerify,
				MinVersion:         tls.VersionTLS12,
				CipherSuites: []uint16{
					tls.TLS_ECDHE_RSA_WITH_AES_128_GCM_SHA256,
					tls.TLS_ECDHE_RSA_WITH_AES_256_GCM_SHA384,
					tls.TLS_ECDHE_ECDSA_WITH_AES_128_GCM_SHA256,
					tls.TLS_ECDHE_ECDSA_WITH_AES_256_GCM_SHA384,
					tls.TLS_ECDHE_RSA_WITH_CHACHA20_POLY1305,
					tls.TLS_ECDHE_ECDSA_WITH_CHACHA20_POLY1305,
				},
			},
		}
	}
	s.prefillerProxies.Add(hostPort, newProxy)

	return newProxy, nil
}<|MERGE_RESOLUTION|>--- conflicted
+++ resolved
@@ -33,12 +33,9 @@
 )
 
 const (
-<<<<<<< HEAD
 	requestHeaderPrefillURL = "x-prefiller-url"
 	requestHeaderRequestID  = "x-request-id"
-=======
 	requestHeaderRequestID = "x-request-id"
->>>>>>> 70838d5f
 
 	requestFieldKVTransferParams    = "kv_transfer_params"
 	requestFieldMaxTokens           = "max_tokens"
@@ -51,14 +48,11 @@
 	requestFieldRemotePort          = "remote_port"
 	requestFieldStream              = "stream"
 	requestFieldStreamOptions       = "stream_options"
-<<<<<<< HEAD
-=======
 
 	// SGLang bootstrap fields
 	requestFieldBootstrapHost = "bootstrap_host"
 	requestFieldBootstrapPort = "bootstrap_port"
 	requestFieldBootstrapRoom = "bootstrap_room"
->>>>>>> 70838d5f
 
 	// ConnectorNIXLV2 enables the P/D NIXL v2 protocol
 	ConnectorNIXLV2 = "nixlv2"
